#include <iostream>
#include <fstream>
#include <random>

#include "op.h"

struct A {};
struct B : A {};

void f(A) {}


int main(int argc, char **argv) {
    std::seed_seq sseq{1, 3};
    op::random_device rd;
    std::mt19937_64 rng(rd());

    f(B());

    op::print(op::isqrt(10));
    op::print(op::lcm(-24, 60));

    std::vector<int> primes;
    op::primesbelow(102, std::back_inserter(primes));
    for (int i : op::range(100)) {
        op::print(i, op::isprime(i));
    }

    op::print(op::join(primes.begin(), primes.end()));

    std::cout << op::randint(0, 2, rng) << "\n";
    std::cout << op::randint(0, 2, rng) << "\n";

    std::cout << std::numeric_limits<float>::digits << "\n";
    std::cout << std::numeric_limits<double>::digits << "\n";

    auto a = op::to_array("abcde");
    std::cout << "array:\n";

    for (auto al : a) { std::cout << al << " "; }
    std::cout << "\n";



    for (int i = 0; i < 500; ++i)
    std::cout << *op::random_choice(a.begin(), a.end(), rng);

    unsigned char out[4] = {0};
    for (int i = 0; i < 5; ++i) {
        op::random_sample(a.begin(), a.end(), out, 3, rng);
        std::cout << out << "\n";
    }



    op::Image img(15, 15);
    
    for (int x = 0; x < img.width()/2; ++x) {
        for (int y = 0; y < img.height(); ++y) {
            img.set_pixel(x, y,
                (x^y)%255, ((x/2)^(y/2))%255, ((x/3)^(y/3))%255);
        }
    }


    for (int x = img.width() / 2; x < img.width(); ++x) {
        for (int y = 0; y < img.height(); ++y) {
            img.set_pixel(x, y,
                op::randint(0, 255, rng),op::randint(0, 255, rng),  op::randint(0, 255, rng)) ;
        }
    }

    std::ofstream file("test.png", std::ios::binary);
    img.write_png(file);

    op::print(op::startswith("test", "te"), op::startswith("hello", "te"));
    op::print(op::endswith("test", "st"), op::endswith("hello", "he"));
    op::print(op::endswith("", ""), op::endswith("", ""));
    op::print(op::endswith("hah", ""), op::endswith("hah", ""));
    op::print(op::startswith("", ""), op::startswith("", ""));
    op::print(op::startswith("hah", ""), op::startswith("hah", ""));

    for (auto i : op::range(-1, 8ull)) {
        op::print(i);
    }
    
    std::vector<int> vx { 2, 3, 4, 5, 6};
    for (auto i : op::range(1, vx.size())) {
        op::print(i);
    }

    op::print(op::safe_less(-2, 2u));

    op::print();
    op::print();


    struct NonPrintable { };
    auto x = std::make_tuple(2, "test", 3, 8.4, NonPrintable());


    op::tuple_visit(x, 3, op::visit_forward<double&>()) = 42.42;
    auto d = op::tuple_visit(x, 3, op::visit_forward<double>());
    std::cout << d << "\n";

    std::cout << op::tuple_visit(x, 2, op::visit_forward<int>()) << "\n";         // 3
    std::cout << op::tuple_visit(x, 1, op::visit_forward<std::string>()) << "\n"; // test

    // can't implicitly convert from int to string
    try { std::cout << op::tuple_visit(x, 0, op::visit_forward<std::string>()) << "\n"; }
    catch (const std::exception& e) { std::cout << e.what() << "\n"; }

    // out of bounds
    try { op::tuple_visit(x, 5, op::visit_forward<int>()); }
    catch (const std::exception& e) { std::cout << e.what() << "\n"; }

    op::fformat(std::cout, "{0:.*1}\n", 5.1243, 3);

    op::fformat(std::cout, "The answer is {:.*f} {}.\n", 34.2348, 2, "USD");
    
    op::fformat(std::cout, "{:'*<10}\n", 34.2348);
    op::fformat(std::cout, "{:'*10}\n", 34.2348);
    op::fformat(std::cout, "{:'*<10}\n", "test");
    op::fformat(std::cout, "{:'*10}\n", "test");

<<<<<<< HEAD
    for (int i : op::range(10000)) {
        uint64_t n = op::randint<uint64_t>(0, -1, rng);
        auto factors = op::primefactors(n);
        std::string p = op::join(factors.begin(), factors.end());
        op::fprint("{}: {}\n", n, p);
    }

    auto f = op::primefactors(392853920582390413ull);
    op::print(op::join(f.begin(), f.end()));


=======
>>>>>>> fcfd32ce
    return 0;
}<|MERGE_RESOLUTION|>--- conflicted
+++ resolved
@@ -123,7 +123,6 @@
     op::fformat(std::cout, "{:'*<10}\n", "test");
     op::fformat(std::cout, "{:'*10}\n", "test");
 
-<<<<<<< HEAD
     for (int i : op::range(10000)) {
         uint64_t n = op::randint<uint64_t>(0, -1, rng);
         auto factors = op::primefactors(n);
@@ -134,8 +133,5 @@
     auto f = op::primefactors(392853920582390413ull);
     op::print(op::join(f.begin(), f.end()));
 
-
-=======
->>>>>>> fcfd32ce
     return 0;
 }